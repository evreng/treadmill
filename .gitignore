# Ignore compiled/temporary files
__pycache__
*.py[co]
.*

build/
dist/
docs/api
docs/build
docs/_build
venv/
<<<<<<< HEAD
wheels/
=======
test_container_dir/

# Examples
examples/oom/oom
>>>>>>> 539befd4

# Keep track of .keepme files
!.keepme

# Preserve tmpwatch files
!.tmpwatch.exclude

# Keep svscan dir
!.s6-svscan
!.s6-svscan.yml
!.winss-svscan
!.winss-svscan.yml

# Ignore generated files
lib/python/*.egg-info/*

# Ensure that .git* files are included
!.gitignore
!.gitattributes

# Preserve tmpwatch files
<<<<<<< HEAD
!.tmpwatch.exclude
=======
!.tmpwatch.exclude

# Keep msdlbuildignore
!.msdlbuildignore

# Ignore build files
lint.log
pep8.log
>>>>>>> 539befd4
<|MERGE_RESOLUTION|>--- conflicted
+++ resolved
@@ -9,14 +9,8 @@
 docs/build
 docs/_build
 venv/
-<<<<<<< HEAD
 wheels/
-=======
 test_container_dir/
-
-# Examples
-examples/oom/oom
->>>>>>> 539befd4
 
 # Keep track of .keepme files
 !.keepme
@@ -38,15 +32,4 @@
 !.gitattributes
 
 # Preserve tmpwatch files
-<<<<<<< HEAD
-!.tmpwatch.exclude
-=======
-!.tmpwatch.exclude
-
-# Keep msdlbuildignore
-!.msdlbuildignore
-
-# Ignore build files
-lint.log
-pep8.log
->>>>>>> 539befd4
+!.tmpwatch.exclude