"""Unit test for treadmill.cli.allocation
"""
from __future__ import absolute_import
from __future__ import division
from __future__ import print_function
from __future__ import unicode_literals

import unittest

import click
import click.testing
import mock

import treadmill
from treadmill import plugin_manager


class AllocationTest(unittest.TestCase):
    """Mock test for treadmill.cli.allocation"""

    def setUp(self):
        """Setup common test variables"""
        self.runner = click.testing.CliRunner()
        self.alloc_cli = plugin_manager.load('treadmill.cli',
                                             'allocation').init()

    @mock.patch('treadmill.restclient.delete',
                mock.Mock(return_value=mock.MagicMock()))
    @mock.patch('treadmill.context.Context.admin_api',
                mock.Mock(return_value=['http://xxx:1234']))
    def test_allocation_delete(self):
        """Test cli.allocation: delete"""
        result = self.runner.invoke(self.alloc_cli,
                                    ['delete', 'tent'])
        self.assertEqual(result.exit_code, 0)
        treadmill.restclient.delete.assert_called_with(
            ['http://xxx:1234'],
            '/tenant/tent'
        )

        result = self.runner.invoke(self.alloc_cli,
                                    ['delete', 'tent/dev'])
        self.assertEqual(result.exit_code, 0)
        treadmill.restclient.delete.assert_called_with(
            ['http://xxx:1234'],
            '/allocation/tent/dev'
        )

        result = self.runner.invoke(self.alloc_cli,
                                    ['delete', 'tent/dev/rr'])
        self.assertEqual(result.exit_code, 0)
        treadmill.restclient.delete.assert_called_with(
            ['http://xxx:1234'],
            '/allocation/tent/dev/reservation/rr'
        )

<<<<<<< HEAD
=======
    @mock.patch('treadmill.restclient.put')
    @mock.patch('treadmill.restclient.get')
    @mock.patch('treadmill.context.Context.admin_api',
                mock.Mock(return_value=['http://xxx:1234']))
    def test_allocation_configure(self, get_mock, put_mock):
        """Test cli.allocation: configure"""
        get_mock.return_value.json.return_value = {'systems': [1, 2]}
        self.runner.invoke(
            self.alloc_cli, ['configure', 'tent/dev', '--systems', '3']
        )
        put_mock.assert_called_with(
            [u'http://xxx:1234'],
            u'/tenant/tent/dev',
            payload={
                u'systems': [1, 2, 3]
            }
        )

        put_mock.reset_mock()
        self.runner.invoke(
            self.alloc_cli,
            ['configure', 'tent/dev', '--systems', '3', '--set']
        )
        put_mock.assert_called_with(
            [u'http://xxx:1234'],
            u'/tenant/tent/dev',
            payload={
                u'systems': [3]
            }
        )

>>>>>>> e8569235

if __name__ == '__main__':
    unittest.main()<|MERGE_RESOLUTION|>--- conflicted
+++ resolved
@@ -54,8 +54,6 @@
             '/allocation/tent/dev/reservation/rr'
         )
 
-<<<<<<< HEAD
-=======
     @mock.patch('treadmill.restclient.put')
     @mock.patch('treadmill.restclient.get')
     @mock.patch('treadmill.context.Context.admin_api',
@@ -87,7 +85,6 @@
             }
         )
 
->>>>>>> e8569235
 
 if __name__ == '__main__':
     unittest.main()