--- conflicted
+++ resolved
@@ -1,8 +1,4 @@
-<<<<<<< HEAD
-"""Unit test for fs - configuring unshared chroot.
-=======
 """Unit test for fs - Filesystem utilities.
->>>>>>> 28e93ab5
 """
 
 from __future__ import absolute_import
@@ -96,11 +92,7 @@
 
         # test binding a file
         foo_file = os.path.join(self.root, 'foo')
-<<<<<<< HEAD
-        with open(foo_file, 'w'):
-=======
         with io.open(os.path.join(self.root, 'foo'), 'w'):
->>>>>>> 28e93ab5
             pass
         fs.mount_bind(container_dir, foo_file)
         treadmill.subproc.check_call.assert_called_with(
@@ -347,17 +339,6 @@
                                         '/sys/class/block/sda3/dev')))
     def test_maj_min_to_blk(self):
         """Tests fs.maj_min_to_blk()"""
-<<<<<<< HEAD
-        with mock.patch('builtins.open',
-                        mock.Mock(return_value=MockFile(
-                            file_contents=['8:2\n', '8:3\n']))):
-            self.assertEqual(fs.maj_min_to_blk(8, 3), '/dev/sda3')
-
-        with mock.patch('builtins.open',
-                        mock.Mock(return_value=MockFile(
-                            file_contents=['8:2\n', '8:3\n']))):
-            self.assertIsNone(fs.maj_min_to_blk(-1, -2))
-=======
         io.open.return_value.read.side_effect = ['8:2\n', '8:3\n']
 
         self.assertEqual(
@@ -369,7 +350,6 @@
         io.open.return_value.read.side_effect = ['8:2\n', '8:3\n']
 
         self.assertIsNone(fs.maj_min_to_blk(-1, -2))
->>>>>>> 28e93ab5
 
 
 if __name__ == '__main__':
