--- conflicted
+++ resolved
@@ -9,34 +9,25 @@
 class DnsutilsTest(unittest.TestCase):
     """treadmill.dnsutils tests."""
 
-<<<<<<< HEAD
     def test_srv_rec_to_url(self):
         """Test srv_rec_to_url method with no protocol"""
         srv_rec = ('host', 1234, None, None)
         url = dnsutils.srv_rec_to_url(srv_rec)
-        self.assertEquals(url, '://host:1234')
+        self.assertEqual(url, '://host:1234')
 
     def test_srv_rec_to_url_target(self):
         """Test srv_rec_to_url method with target name"""
         srv_target = '_protocol.x.y.z'
         srv_rec = ('host', 1234, None, None)
         url = dnsutils.srv_rec_to_url(srv_rec, srv_target)
-        self.assertEquals(url, 'protocol://host:1234')
-=======
-    def test_srv_target_to_url(self):
-        """Test srv_target_to_url method"""
-        srv_rec = '_protocol.x.y.z'
-        srv_target = ('host', 1234, None, None)
-        url = dnsutils.srv_target_to_url(srv_rec, srv_target)
         self.assertEqual(url, 'protocol://host:1234')
->>>>>>> 8c12fdd2
 
     def test_srv_rec_to_url_proto(self):
         """Test srv_rec_to_url method with protocol argument"""
         srv_rec = ('host', 1234, None, None)
         proto = 'myproto'
         url = dnsutils.srv_rec_to_url(srv_rec, protocol=proto)
-        self.assertEquals(url, '{}://host:1234'.format(proto))
+        self.assertEqual(url, '{}://host:1234'.format(proto))
 
     def test_srv_rec_to_url_both(self):
         """Test srv_rec_to_url method with both optional arguments"""
@@ -44,7 +35,7 @@
         srv_rec = ('host', 1234, None, None)
         proto = 'myproto'
         url = dnsutils.srv_rec_to_url(srv_rec, srv_target, protocol=proto)
-        self.assertEquals(url, '{}://host:1234'.format(proto))
+        self.assertEqual(url, '{}://host:1234'.format(proto))
 
 
 if __name__ == '__main__':
