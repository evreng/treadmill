"""Unit test for cellsync.
"""

from __future__ import absolute_import
from __future__ import division
from __future__ import print_function
from __future__ import unicode_literals

import unittest

import os
import sqlite3
import tempfile

import kazoo
import mock

<<<<<<< HEAD
# Disable W0611: Unused import
import tests.treadmill_test_skip_windows  # pylint: disable=W0611

from treadmill import cellsync  # pylint: disable=no-name-in-module
=======
import treadmill
from treadmill import cellsync
>>>>>>> 539befd4
from treadmill import zkutils


class CellsyncTest(unittest.TestCase):
    """Test treadmill.cellsync"""

    @mock.patch('treadmill.context.GLOBAL', mock.Mock(cell='test'))
    def test_sync_collection(self):
        """"Test syncing ldap collection to Zookeeper."""
        # pylint: disable=protected-access

        zkclient = mock.Mock()
        zkclient.get_children.side_effect = lambda path: {
            '/app-groups': ['test.foo', 'test.bar', 'test.baz']
        }.get(path, [])

        entities = [
            {'_id': 'test.foo', 'cells': ['test']},
            {'_id': 'test.bar', 'cells': []},
        ]

        cellsync._sync_collection(zkclient, entities, '/app-groups',
                                  match=cellsync._match_appgroup)

        zkclient.delete.assert_has_calls([
            mock.call('/app-groups/test.bar'),
            mock.call('/app-groups/test.baz')
        ], any_order=True)
        zkclient.create.assert_called_once_with(
            '/app-groups/test.foo',
            b'cells: [test]\n',
            makepath=True, ephemeral=False, acl=mock.ANY, sequence=False
        )

    @mock.patch('treadmill.admin.Server', mock.Mock(spec_set=True))
    @mock.patch('treadmill.context.GLOBAL', mock.Mock(cell='test'))
    @mock.patch('treadmill.scheduler.masterapi.create_bucket',
                mock.Mock(spec_set=True))
    @mock.patch('treadmill.scheduler.masterapi.cell_insert_bucket',
                mock.Mock(spec_set=True))
    @mock.patch('treadmill.scheduler.masterapi.create_server',
                mock.Mock(spec_set=True))
    @mock.patch('treadmill.scheduler.masterapi.update_server_attrs',
                mock.Mock(spec_set=True))
    @mock.patch('treadmill.scheduler.masterapi.list_servers',
                mock.Mock(spec_set=True))
    @mock.patch('treadmill.scheduler.masterapi.delete_server',
                mock.Mock(spec_set=True))
    def test_sync_server_topology(self):
        """"Test syncing LDAP servers to Zookeeper.
        """

        mock_zkclient = treadmill.context.GLOBAL.zk.conn
        mock_admsrv = treadmill.admin.Server.return_value

        mock_admsrv.list.return_value = [
            {'_id': 'foo'},
            {'_id': 'bar', 'partition': 'one'},
            {'_id': 'baz', 'partition': 'two'},
        ]
        treadmill.scheduler.masterapi.list_servers.return_value = [
            'extra_and_down',
        ]
        mock_zkclient.get_children.return_value = [
            'extra_but_up',
        ]

        cellsync.sync_server_topology()

        treadmill.scheduler.masterapi.create_bucket.assert_has_calls(
            [
                mock.call(mock_zkclient, 'pod:0000', parent_id=None),
                mock.call(mock_zkclient, 'pod:0001', parent_id=None),
                mock.call(mock_zkclient, 'pod:0002', parent_id=None),
                mock.call(mock_zkclient, 'rack:0002', parent_id='pod:0000'),
                mock.call(mock_zkclient, 'rack:0008', parent_id='pod:0001'),
                mock.call(mock_zkclient, 'rack:0008', parent_id='pod:0002'),
            ],
            any_order=True
        )
        treadmill.scheduler.masterapi.cell_insert_bucket.assert_has_calls(
            [
                mock.call(mock_zkclient, 'pod:0001'),
            ],
            any_order=True
        )
        treadmill.scheduler.masterapi.create_server.assert_has_calls(
            [
                mock.call(mock_zkclient, 'foo', 'rack:0008', partition=None),
                mock.call(mock_zkclient, 'bar', 'rack:0002', partition='one'),
                mock.call(mock_zkclient, 'baz', 'rack:0008', partition='two'),
            ]
        )
        treadmill.scheduler.masterapi.delete_server.assert_called_once_with(
            mock_zkclient, 'extra_and_down'
        )

    def test_appgroup_lookup_db(self):
        """Test lookup db construction.
        """
        # pylint: disable=protected-access

        rows = [
            ('foo.bar.*', 'dns', 'http', '{"name":"value"}'),
            ('foo.bar.*', 'lbendpoint', 'http', '{"name":"value"}'),
        ]
        fname = cellsync._create_lookup_db(rows)
        conn = sqlite3.connect(fname)
        rows = list(conn.execute(
            'select pattern from appgroups where group_type = "dns"'))
        self.assertEqual('foo.bar.*', rows[0][0])
        os.unlink(fname)

    @mock.patch('kazoo.client.KazooClient.get_children', mock.Mock())
    @mock.patch('treadmill.zkutils.put', mock.Mock())
    @mock.patch('treadmill.zkutils.ensure_deleted', mock.Mock())
    def test_save_appgroup_lookup(self):
        """Test saving appgroup loopkup.
        """
        # pylint: disable=protected-access

        with tempfile.NamedTemporaryFile(delete=False) as f:
            f.write(b'xxx')

        zkclient = kazoo.client.KazooClient()
        kazoo.client.KazooClient.get_children.return_value = []
        cellsync._save_appgroup_lookup(zkclient, f.name, 'foo', '1234')

        zkutils.put.assert_called_with(
            zkclient,
            '/appgroup-lookups/foo/1234',
            b'xxx'
        )
        zkutils.put.reset_mock()

        kazoo.client.KazooClient.get_children.return_value = ['3456']
        cellsync._save_appgroup_lookup(zkclient, f.name, 'foo', '1234')

        zkutils.put.assert_called_with(
            zkclient,
            '/appgroup-lookups/foo/1234',
            b'xxx'
        )
        zkutils.ensure_deleted.assert_called_with(
            zkclient,
            '/appgroup-lookups/foo/3456',
        )

    def test_appgroup_group_by(self):
        """Test partitioning of appgroups by proid, generating checksum.
        """
        # pylint: disable=protected-access

        appgroups1 = [
            {'pattern': 'foo.2.*', 'data': {},
             'endpoints': ['http'], 'group-type': 'dns'},
            {'pattern': 'foo.1.*', 'data': {},
             'endpoints': ['tcp'], 'group-type': 'lbendpoint'},
            {'pattern': 'bar.1.*', 'data': {},
             'endpoints': ['tcp'], 'group-type': 'lbendpoint'},
        ]

        grouped_by1, checksums1 = cellsync._appgroup_group_by_proid(appgroups1)

        # different order
        appgroups2 = [
            {'pattern': 'bar.1.*', 'data': {},
             'endpoints': ['tcp'], 'group-type': 'lbendpoint'},
            {'pattern': 'foo.1.*', 'data': {},
             'endpoints': ['tcp'], 'group-type': 'lbendpoint'},
            {'pattern': 'foo.2.*', 'data': {},
             'endpoints': ['http'], 'group-type': 'dns'},
        ]

        grouped_by2, checksums2 = cellsync._appgroup_group_by_proid(appgroups2)

        self.assertIn('bar', checksums2)
        self.assertIn('foo', checksums2)

        self.assertEqual(checksums2['bar'].hexdigest(),
                         checksums1['bar'].hexdigest())
        self.assertEqual(checksums2['foo'].hexdigest(),
                         checksums1['foo'].hexdigest())

        # Check rows are ordered correctly.
        self.assertEqual(grouped_by1['foo'],
                         [('foo.1.*', 'lbendpoint', 'tcp', '{}'),
                          ('foo.2.*', 'dns', 'http', '{}')])


if __name__ == '__main__':
    unittest.main()<|MERGE_RESOLUTION|>--- conflicted
+++ resolved
@@ -15,15 +15,11 @@
 import kazoo
 import mock
 
-<<<<<<< HEAD
 # Disable W0611: Unused import
 import tests.treadmill_test_skip_windows  # pylint: disable=W0611
 
-from treadmill import cellsync  # pylint: disable=no-name-in-module
-=======
 import treadmill
 from treadmill import cellsync
->>>>>>> 539befd4
 from treadmill import zkutils
 
 
