--- conflicted
+++ resolved
@@ -6,14 +6,7 @@
 from __future__ import print_function
 from __future__ import unicode_literals
 
-<<<<<<< HEAD
-# Disable C0302: Too many lines in the module
-# pylint: disable=C0302
-
-=======
->>>>>>> e8569235
 import hashlib
-import io
 import unittest
 
 import tests.treadmill_ldap_patch
@@ -24,36 +17,6 @@
 
 import treadmill
 from treadmill import admin
-
-
-def _open_side_effect_for_simple_auth(path, *args):
-    if path == '/root/.treadmill_ldap':
-        return io.StringIO("secret")
-    elif path.endswith('deploy/config/treadmill.yml'):
-        return io.StringIO(
-            """
-            domain: tm.treadmill
-            freeipa_server:
-                authentication: simple
-                remote_admin_pwd_file: /root/.treadmill_ldap
-            """)
-    else:
-        return open(path, *args)
-
-
-def _open_side_effect_for_sasl_auth(path, *args):
-    if path == '/root/.treadmill_ldap':
-        return io.StringIO("secret")
-    elif path.endswith('deploy/config/treadmill.yml'):
-        return io.StringIO(
-            """
-            domain: tm.treadmill
-            freeipa_server:
-                authentication: sasl
-                remote_admin_pwd_file: /root/.treadmill/.ldap
-            """)
-    else:
-        return open(path, *args)
 
 
 class AdminTest(unittest.TestCase):
@@ -616,51 +579,6 @@
         self.assertTrue('ou=treadmill,dc=test,dc=com' in dn_list)
         self.assertTrue('ou=apps,ou=treadmill,dc=test,dc=com' in dn_list)
 
-    @unittest.skip('BROKEN: Fix after LDAP refactor.')
-    @mock.patch('ldap3.Connection', mock.Mock())
-    @mock.patch('builtins.open', mock.Mock(
-        side_effect=_open_side_effect_for_simple_auth))
-    @mock.patch('ldap3.Server', mock.Mock(return_value={}))
-    def test_ldap3_simple_connection(self):
-        """Tests ldap simple credential."""
-        admin_obj = admin.Admin("ldap://host:389", None)
-
-        admin_obj.connect()
-
-        ldap3.Connection.assert_called_with(
-            {},
-            user="cn=admin,dc=tm,dc=treadmill",
-            password="secret",
-            authentication='SIMPLE',
-            client_strategy='RESTARTABLE',
-            sasl_mechanism=None,
-            auto_bind=True,
-            auto_encode=True,
-            auto_escape=True,
-            return_empty_attributes=False
-        )
-
-    @mock.patch('ldap3.Connection', mock.Mock())
-    @mock.patch('builtins.open', mock.Mock(
-        side_effect=_open_side_effect_for_sasl_auth))
-    @mock.patch('ldap3.Server', mock.Mock(return_value={}))
-    def test_ldap3_sasl_connection(self):
-        """Tests ldap sasl credential."""
-        admin_obj = admin.Admin("ldap://host:389", None)
-
-        admin_obj.connect()
-
-        ldap3.Connection.assert_called_with(
-            {},
-            authentication='SASL',
-            client_strategy='RESTARTABLE',
-            sasl_mechanism='GSSAPI',
-            auto_bind=True,
-            auto_encode=True,
-            auto_escape=True,
-            return_empty_attributes=False
-        )
-
 
 class TenantTest(unittest.TestCase):
     """Tests Tenant ldapobject routines."""
