"""Unit test for identity_group websocket API.
"""

from __future__ import absolute_import
from __future__ import division
from __future__ import print_function
from __future__ import unicode_literals

import unittest

import jsonschema
import six

from treadmill.websocket.api import identity_group


class WSIdentityGroupAPITest(unittest.TestCase):
    """Tests for identity group websocket API."""

    def test_subscribe(self):
        """Test subscription registration."""
        api = identity_group.IdentityGroupAPI()
        self.assertEqual(
            [('/identity-groups/foo.bar', '*')],
            api.subscribe({'topic': '/identity-groups',
                           'identity-group': 'foo.bar'})
        )

        self.assertEqual(
            [('/identity-groups/foo.*', '*')],
            api.subscribe({'topic': '/identity-groups',
                           'identity-group': 'foo.*'})
        )

        self.assertEqual(
            [('/identity-groups/*', '*')],
            api.subscribe({'topic': '/identity-groups'})
        )

<<<<<<< HEAD
        with six.assertRaisesRegex(
                self,
                jsonschema.exceptions.ValidationError,
                '\'filter\' was unexpected'
        ):
            api.subscribe({'topic': '/identity-groups',
                           'filter': 'foo!'})

        with six.assertRaisesRegex(
                self,
                jsonschema.exceptions.ValidationError,
                'None is not of type u?\'string\''
        ):
=======
        with six.assertRaisesRegex(self,
                                   jsonschema.exceptions.ValidationError,
                                   '\'filter\' was unexpected'):
            api.subscribe({'topic': '/identity-groups',
                           'filter': 'foo!'})

        with six.assertRaisesRegex(self,
                                   jsonschema.exceptions.ValidationError,
                                   'None is not of type u?\'string\''):
>>>>>>> 00533f18
            api.subscribe({'topic': '/identity-groups',
                           'identity-group': None})

    def test_on_event(self):
        """Tests payload generation."""
        api = identity_group.IdentityGroupAPI()
        self.assertEqual(
            {'topic': '/identity-groups',
             'identity-group': 'foo.bar',
             'identity': 3,
             'host': 'xxx.xx.com',
             'app': 'foo.bar#123',
             'sow': True},
            api.on_event(
                '/identity-groups/foo.bar/3',
                None,
                '{"host": "xxx.xx.com", "app": "foo.bar#123"}'
            )
        )
        self.assertEqual(
            {'topic': '/identity-groups',
             'identity-group': 'foo.bar',
             'identity': 3,
             'host': None,
             'app': None,
             'sow': False},
            api.on_event(
                '/identity-groups/foo.bar/3',
                'd',
                None
            )
        )


if __name__ == '__main__':
    unittest.main()<|MERGE_RESOLUTION|>--- conflicted
+++ resolved
@@ -37,21 +37,6 @@
             api.subscribe({'topic': '/identity-groups'})
         )
 
-<<<<<<< HEAD
-        with six.assertRaisesRegex(
-                self,
-                jsonschema.exceptions.ValidationError,
-                '\'filter\' was unexpected'
-        ):
-            api.subscribe({'topic': '/identity-groups',
-                           'filter': 'foo!'})
-
-        with six.assertRaisesRegex(
-                self,
-                jsonschema.exceptions.ValidationError,
-                'None is not of type u?\'string\''
-        ):
-=======
         with six.assertRaisesRegex(self,
                                    jsonschema.exceptions.ValidationError,
                                    '\'filter\' was unexpected'):
@@ -61,7 +46,6 @@
         with six.assertRaisesRegex(self,
                                    jsonschema.exceptions.ValidationError,
                                    'None is not of type u?\'string\''):
->>>>>>> 00533f18
             api.subscribe({'topic': '/identity-groups',
                            'identity-group': None})
 
