--- conflicted
+++ resolved
@@ -1,17 +1,10 @@
-"""
-Unit test for endpoint websocket API.
+"""Unit test for endpoint websocket API.
 """
 
 import unittest
 
-<<<<<<< HEAD
-# Disable W0611: Unused import
-import tests.treadmill_test_deps  # pylint: disable=W0611
-
 import jsonschema
 
-=======
->>>>>>> 8c12fdd2
 from treadmill.websocket.api import endpoint
 
 
@@ -65,13 +58,13 @@
             "'endpoint_name' was unexpected"
         ):
             api.subscribe({'topic': '/endpoints',
-                           'filter': 'foo!',
+                           'filter': 'foo.*',
                            'proto': 'tcp',
                            'endpoint_name': 'http'})
 
         with self.assertRaisesRegexp(
             jsonschema.exceptions.ValidationError,
-            "None is not of type u'string'"
+            "None is not of type 'string'"
         ):
             api.subscribe({'topic': '/endpoints',
                            'filter': 'foo.*',
