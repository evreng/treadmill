--- conflicted
+++ resolved
@@ -29,13 +29,8 @@
         if self.root and os.path.isdir(self.root):
             shutil.rmtree(self.root)
 
-<<<<<<< HEAD
-    @mock.patch('builtins.open', autospec=True)
-    def test_dev_mtu(self, mock_open):
-=======
     @mock.patch('io.open', mock.mock_open())
     def test_dev_mtu(self):
->>>>>>> 80a37ba8
         """Test device MTU read.
         """
         mock_handle = io.open.return_value
@@ -46,13 +41,8 @@
         io.open.assert_called_with('/sys/class/net/foo/mtu')
         self.assertEqual(res, 1234)
 
-<<<<<<< HEAD
-    @mock.patch('builtins.open', autospec=True)
-    def test_dev_mac(self, mock_open):
-=======
     @mock.patch('io.open', mock.mock_open())
     def test_dev_mac(self):
->>>>>>> 80a37ba8
         """Test device MAC address read.
         """
         mock_handle = io.open.return_value
@@ -63,13 +53,8 @@
         io.open.assert_called_with('/sys/class/net/foo/address')
         self.assertEqual(res, '11:22:33:44:55')
 
-<<<<<<< HEAD
-    @mock.patch('builtins.open', autospec=True)
-    def test_dev_alias(self, mock_open):
-=======
     @mock.patch('io.open', mock.mock_open())
     def test_dev_alias(self):
->>>>>>> 80a37ba8
         """Test device alias read.
         """
         mock_handle = io.open.return_value
@@ -80,13 +65,8 @@
         io.open.assert_called_with('/sys/class/net/foo/ifalias')
         self.assertEqual(res, 'foo alias')
 
-<<<<<<< HEAD
-    @mock.patch('builtins.open', autospec=True)
-    def test_dev_state(self, mock_open):
-=======
     @mock.patch('io.open', mock.mock_open())
     def test_dev_state(self):
->>>>>>> 80a37ba8
         """Test device state read.
         """
         mock_handle = io.open.return_value
@@ -97,13 +77,8 @@
         io.open.assert_called_with('/sys/class/net/foo/operstate')
         self.assertEqual(res, netdev.DevState.UP)
 
-<<<<<<< HEAD
-    @mock.patch('builtins.open', autospec=True)
-    def test_dev_speed(self, mock_open):
-=======
     @mock.patch('io.open', mock.mock_open())
     def test_dev_speed(self):
->>>>>>> 80a37ba8
         """Test device link speed read.
         """
         mock_handle = io.open.return_value
@@ -114,13 +89,8 @@
         io.open.assert_called_with('/sys/class/net/foo/speed')
         self.assertEqual(res, 10000)
 
-<<<<<<< HEAD
-    @mock.patch('builtins.open', autospec=True)
-    def test_dev_speed_inval(self, mock_open):
-=======
     @mock.patch('io.open', mock.mock_open())
     def test_dev_speed_inval(self):
->>>>>>> 80a37ba8
         """Test device link speed read when the device does not support it.
         """
         mock_handle = io.open.return_value
@@ -377,13 +347,8 @@
             ],
         )
 
-<<<<<<< HEAD
-    @mock.patch('builtins.open', autospec=True)
-    def test_bridge_forward_delay(self, mock_open):
-=======
     @mock.patch('io.open', mock.mock_open())
     def test_bridge_forward_delay(self):
->>>>>>> 80a37ba8
         """Test reading of bridge forward-delay setting.
         """
         mock_handle = io.open.return_value
@@ -408,13 +373,8 @@
             ['a', 'b', 'c']
         )
 
-<<<<<<< HEAD
-    @mock.patch('builtins.open', autospec=True)
-    def test_dev_conf_route_lnet_set(self, mock_open):
-=======
     @mock.patch('io.open', mock.mock_open())
     def test_dev_conf_route_lnet_set(self):
->>>>>>> 80a37ba8
         """Test enabling to local network routing on interface.
         """
         mock_handle = io.open.return_value
@@ -426,13 +386,8 @@
         )
         mock_handle.write.assert_called_with('1')
 
-<<<<<<< HEAD
-    @mock.patch('builtins.open', autospec=True)
-    def test_dev_conf_proxy_arp_set(self, mock_open):
-=======
     @mock.patch('io.open', mock.mock_open())
     def test_dev_conf_proxy_arp_set(self):
->>>>>>> 80a37ba8
         """Test enabling of proxy ARP on interface.
         """
         mock_handle = io.open.return_value
@@ -444,13 +399,8 @@
         )
         mock_handle.write.assert_called_with('1')
 
-<<<<<<< HEAD
-    @mock.patch('builtins.open', autospec=True)
-    def test_dev_conf_arp_ignore_set(self, mock_open):
-=======
     @mock.patch('io.open', mock.mock_open())
     def test_dev_conf_arp_ignore_set(self):
->>>>>>> 80a37ba8
         """Test enabling of proxy ARP on interface.
         """
         mock_handle = io.open.return_value
@@ -462,13 +412,8 @@
         )
         mock_handle.write.assert_called_with('2')
 
-<<<<<<< HEAD
-    @mock.patch('builtins.open', autospec=True)
-    def test_dev_conf_forwarding_set(self, mock_open):
-=======
     @mock.patch('io.open', mock.mock_open())
     def test_dev_conf_forwarding_set(self):
->>>>>>> 80a37ba8
         """Test enabling of proxy ARP on interface.
         """
         mock_handle = io.open.return_value
