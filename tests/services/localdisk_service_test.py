--- conflicted
+++ resolved
@@ -129,11 +129,7 @@
         treadmill.lvm.lvcreate.assert_called_with(
             volume='tm-ID1234',
             group='treadmill',
-<<<<<<< HEAD
-            size_in_bytes=100 * 1024 * 1024,
-=======
             size_in_bytes=100 * 1024**2,
->>>>>>> 3b295f50
         )
         self.assertTrue(
             treadmill.localdiskutils.refresh_vg_status.called
@@ -474,11 +470,7 @@
         os.unlink.assert_called_with('/bar/foo')
         treadmill.fs.create_excl.assert_called_with(
             '/bar/foo',
-<<<<<<< HEAD
-            (10 * 1024**3) - (2 * 1024**3),  # 10G free - 2G reserve
-=======
             10 * 1024**3 - 2 * 1024**3,  # 10G free - 2G reserve
->>>>>>> 3b295f50
         )
 
 
