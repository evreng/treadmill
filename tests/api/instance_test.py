--- conflicted
+++ resolved
@@ -1,13 +1,10 @@
-<<<<<<< HEAD
 """Instance API tests.
 """
-=======
-"""Instance API tests."""
+
 from __future__ import absolute_import
 from __future__ import division
 from __future__ import print_function
 from __future__ import unicode_literals
->>>>>>> 28e93ab5
 
 import unittest
 
@@ -33,7 +30,6 @@
     def setUp(self):
         self.instance = instance.API()
 
-    @unittest.skip('BROKEN: Requires pluging to work')
     @mock.patch('treadmill.context.AdminContext.conn',
                 mock.Mock(return_value=admin.Admin(None, None)))
     @mock.patch('treadmill.context.ZkContext.conn', mock.Mock())
@@ -83,8 +79,6 @@
         with self.assertRaises(exc.TreadmillError):
             self.instance.create('proid.app', yaml.load(doc))
 
-<<<<<<< HEAD
-=======
     @mock.patch('treadmill.context.AdminContext.conn',
                 mock.Mock(return_value=admin.Admin(None, None)))
     @mock.patch('treadmill.context.ZkContext.conn', mock.Mock())
@@ -203,7 +197,6 @@
         ):
             self.instance.delete('proid.app#0000000001', deleted_by='invalid!')
 
->>>>>>> 28e93ab5
 
 if __name__ == '__main__':
     unittest.main()