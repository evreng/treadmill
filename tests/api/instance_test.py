"""Instance API tests.
"""

from __future__ import absolute_import
from __future__ import division
from __future__ import print_function
from __future__ import unicode_literals

import unittest

<<<<<<< HEAD
=======

>>>>>>> b9596f65
import mock
import jsonschema

import six

from treadmill import admin
from treadmill import exc
from treadmill import yamlwrapper as yaml
from treadmill.api import instance
from treadmill.scheduler import masterapi


def _create_apps(_zkclient, _app_id, app, _count, _created_by):
    return app


class ApiInstanceTest(unittest.TestCase):
    """treadmill.api.instance tests."""

    def setUp(self):
        self.instance = instance.API()

    @mock.patch('treadmill.context.AdminContext.conn',
                mock.Mock(return_value=admin.Admin(None, None)))
    @mock.patch('treadmill.context.ZkContext.conn', mock.Mock())
    @mock.patch('treadmill.scheduler.masterapi.create_apps', mock.Mock())
    @mock.patch('treadmill.api.instance._check_required_attributes',
                mock.Mock())
    @mock.patch('treadmill.scheduler.masterapi.get_scheduled_stats',
                mock.Mock(return_value={}))
    def test_normalize_run_once(self):
        """Test missing defaults which cause the app to fail."""
        doc = """
        services:
        - command: /bin/sleep 1m
          name: sleep1m
          restart:
            limit: 0
        memory: 150M
        cpu: 10%
        disk: 100M
        """

        masterapi.create_apps.side_effect = _create_apps

        new_doc = self.instance.create('proid.app', yaml.load(doc))

        # Disable E1126: Sequence index is not an int, slice, or instance
        # pylint: disable=E1126
        self.assertEqual(new_doc['services'][0]['restart']['interval'], 60)
        self.assertTrue(masterapi.create_apps.called)

    @mock.patch('treadmill.context.AdminContext.conn',
                mock.Mock(return_value=admin.Admin(None, None)))
    @mock.patch('treadmill.context.ZkContext.conn', mock.Mock())
    @mock.patch('treadmill.scheduler.masterapi.create_apps', mock.Mock())
    @mock.patch('treadmill.scheduler.masterapi.get_scheduled_stats',
                mock.Mock(return_value={}))
    def test_run_once_small_memory(self):
        """Testing too small memory definition for container."""
        doc = """
        services:
        - command: /bin/sleep 10
          name: sleep1m
          restart:
            limit: 0
        memory: 10M
        cpu: 10%
        disk: 100M
        """

        masterapi.create_apps.side_effect = _create_apps
        with self.assertRaises(exc.TreadmillError):
            self.instance.create('proid.app', yaml.load(doc))

    @mock.patch('treadmill.context.AdminContext.conn',
                mock.Mock(return_value=admin.Admin(None, None)))
    @mock.patch('treadmill.context.ZkContext.conn', mock.Mock())
    @mock.patch('treadmill.admin.Application.get',
                mock.Mock(return_value={
                    '_id': 'proid.app',
                    'tickets': ['foo@bar.baz'],
                    'cpu': '10%',
                    'memory': '100M',
                    'disk': '100M',
                    'endpoints': [{'name': 'http', 'port': 8888}],
                    'services': [{
                        'command': 'python -m SimpleHTTPServer 8888',
                        'name': 'web_server',
                        'restart': {'interval': 60, 'limit': 3}
                    }],
                    'features': [],
                    'ephemeral_ports': {},
                    'passthrough': [],
                    'args': [],
                    'environ': [],
                    'affinity_limits': {}
                }))
    @mock.patch('treadmill.scheduler.masterapi.create_apps')
    @mock.patch('treadmill.api.instance._check_required_attributes',
                mock.Mock())
    @mock.patch('treadmill.api.instance._set_defaults',
                mock.Mock())
    @mock.patch('treadmill.scheduler.masterapi.get_scheduled_stats',
                mock.Mock(return_value={}))
    def test_instance_create_configured(self, create_apps_mock):
        """Test creating configured instance."""
        create_apps_mock.side_effect = _create_apps

        app = {
            'tickets': ['foo@bar.baz'],
            'cpu': '10%',
            'memory': '100M',
            'disk': '100M',
            'endpoints': [{'name': 'http', 'port': 8888}],
            'services': [{
                'command': 'python -m SimpleHTTPServer 8888',
                'name': 'web_server',
                'restart': {'interval': 60, 'limit': 3}
            }],
            'features': [],
            'ephemeral_ports': {},
            'passthrough': [],
            'args': [],
            'environ': [],
            'affinity_limits': {},
        }

        self.instance.create('proid.app', {})

        create_apps_mock.assert_called_once_with(
            mock.ANY, 'proid.app', app, 1, None
        )

        create_apps_mock.reset_mock()
        self.instance.create('proid.app', {}, created_by='monitor')
        create_apps_mock.assert_called_once_with(
            mock.ANY, 'proid.app', app, 1, 'monitor'
        )

        create_apps_mock.reset_mock()
        self.instance.create('proid.app', {}, 2, 'foo@BAR.BAZ')
        create_apps_mock.assert_called_once_with(
            mock.ANY, 'proid.app', app, 2, 'foo@BAR.BAZ'
        )

        with six.assertRaisesRegex(
            self, jsonschema.exceptions.ValidationError,
            'u?\'invalid!\' is not valid'
        ):
            self.instance.create('proid.app', {}, created_by='invalid!')

        with six.assertRaisesRegex(
            self, jsonschema.exceptions.ValidationError,
            '0 is less than the minimum of 1'
        ):
            self.instance.create('proid.app', {}, count=0)

        with six.assertRaisesRegex(
            self, jsonschema.exceptions.ValidationError,
            '1001 is greater than the maximum of 1000'
        ):
            self.instance.create('proid.app', {}, count=1001)

    @mock.patch('treadmill.context.AdminContext.conn',
                mock.Mock(return_value=admin.Admin(None, None)))
    @mock.patch('treadmill.context.ZkContext.conn', mock.Mock())
    @mock.patch('treadmill.scheduler.masterapi.delete_apps')
    def test_instance_delete(self, delete_apps_mock):
        """Test deleting an instance."""
        delete_apps_mock.return_value = None

        self.instance.delete('proid.app#0000000001')
        delete_apps_mock.assert_called_once_with(
            mock.ANY, ['proid.app#0000000001'], None
        )

        delete_apps_mock.reset_mock()
        self.instance.delete('proid.app#0000000002', deleted_by='monitor')
        delete_apps_mock.assert_called_once_with(
            mock.ANY, ['proid.app#0000000002'], 'monitor'
        )

        delete_apps_mock.reset_mock()
        self.instance.delete('proid.app#0000000003', deleted_by='foo@BAR.BAZ')
        delete_apps_mock.assert_called_once_with(
            mock.ANY, ['proid.app#0000000003'], 'foo@BAR.BAZ'
        )

        with six.assertRaisesRegex(
            self, jsonschema.exceptions.ValidationError,
            'u?\'invalid!\' is not valid'
        ):
            self.instance.delete('proid.app#0000000001', deleted_by='invalid!')

    @mock.patch('treadmill.context.AdminContext.conn',
                mock.Mock(return_value=admin.Admin(None, None)))
    @mock.patch('treadmill.context.ZkContext.conn', mock.Mock())
    @mock.patch('treadmill.admin.Application.get',
                mock.Mock(return_value={
                    '_id': 'proid.app',
                    'cpu': '10%',
                    'memory': '100M',
                    'disk': '100M',
                    'image': 'docker://foo',
                }))
    @mock.patch('treadmill.scheduler.masterapi.create_apps')
    @mock.patch('treadmill.api.instance._check_required_attributes',
                mock.Mock())
    @mock.patch('treadmill.api.instance._set_defaults', mock.Mock())
    @mock.patch('treadmill.scheduler.masterapi.get_scheduled_stats',
                mock.Mock(return_value={}))
    def test_inst_create_cfg_docker(self, create_apps_mock):
        """Test creating configured docker instance.
        """
        create_apps_mock.side_effect = _create_apps

        app = {
            'cpu': '10%',
            'memory': '100M',
            'disk': '100M',
            'image': 'docker://foo',
        }

        self.instance.create('proid.app', {})

        create_apps_mock.assert_called_once_with(
            mock.ANY, 'proid.app', app, 1, None
        )

        create_apps_mock.reset_mock()
        self.instance.create('proid.app', {}, created_by='monitor')
        create_apps_mock.assert_called_once_with(
            mock.ANY, 'proid.app', app, 1, 'monitor'
        )

        create_apps_mock.reset_mock()

        with six.assertRaisesRegex(
            self, jsonschema.exceptions.ValidationError,
            'u?\'invalid!\' is not valid'
        ):
            self.instance.create('proid.app', {}, created_by='invalid!')

        with six.assertRaisesRegex(
            self, jsonschema.exceptions.ValidationError,
            '0 is less than the minimum of 1'
        ):
            self.instance.create('proid.app', {}, count=0)

        with six.assertRaisesRegex(
            self, jsonschema.exceptions.ValidationError,
            '1001 is greater than the maximum of 1000'
        ):
            self.instance.create('proid.app', {}, count=1001)

    @mock.patch('treadmill.context.AdminContext.conn',
                mock.Mock(return_value=admin.Admin(None, None)))
    @mock.patch('treadmill.context.ZkContext.conn', mock.Mock())
    @mock.patch('treadmill.scheduler.masterapi.create_apps')
    @mock.patch('treadmill.api.instance._check_required_attributes',
                mock.Mock())
    @mock.patch('treadmill.api.instance._set_defaults',
                mock.Mock())
    @mock.patch('treadmill.scheduler.masterapi.get_scheduled_stats',
                mock.Mock(return_value={}))
    def test_inst_create_eph_docker(self, create_apps_mock):
        """Test creating ephemeral docker instance.
        """
        create_apps_mock.side_effect = _create_apps

        ephemeral_app = {
            'cpu': '10%',
            'memory': '100M',
            'disk': '100M',
            'image': 'docker://foo',
        }
        resulting_app = {
            'cpu': '10%',
            'memory': '100M',
            'disk': '100M',
            'image': 'docker://foo',
            'tickets': [],
            'endpoints': [],
            'features': [],
            'ephemeral_ports': {},
            'passthrough': [],
            'args': [],
            'environ': [],
            'affinity_limits': {},
        }

        self.instance.create('proid.app', ephemeral_app)
        create_apps_mock.assert_called_once_with(
            mock.ANY, 'proid.app', resulting_app, 1, None
        )

        with six.assertRaisesRegex(
            self, jsonschema.exceptions.ValidationError,
            'u?\'invalid!\' is not valid'
        ):
            self.instance.create('proid.app', {}, created_by='invalid!')

        with six.assertRaisesRegex(
            self, jsonschema.exceptions.ValidationError,
            '0 is less than the minimum of 1'
        ):
            self.instance.create('proid.app', {}, count=0)

        with six.assertRaisesRegex(
            self, jsonschema.exceptions.ValidationError,
            '1001 is greater than the maximum of 1000'
        ):
            self.instance.create('proid.app', {}, count=1001)

    @mock.patch('treadmill.context.AdminContext.conn',
                mock.Mock(return_value=admin.Admin(None, None)))
    @mock.patch('treadmill.context.ZkContext.conn', mock.Mock())
    @mock.patch('treadmill.scheduler.masterapi.delete_apps')
    def test_instance_bulk_delete(self, delete_apps_mock):
        """Test bulk deleting
        """
        delete_apps_mock.return_value = None

        self.instance.bulk_delete(
            ['proid.app#0000000001', 'proid.app#0000000002']
        )
        delete_apps_mock.assert_called_once_with(
            mock.ANY, ['proid.app#0000000001', 'proid.app#0000000002'], None
        )

    @mock.patch('treadmill.context.AdminContext.conn',
                mock.Mock(return_value=admin.Admin(None, None)))
    @mock.patch('treadmill.context.ZkContext.conn', mock.Mock())
    @mock.patch('treadmill.scheduler.masterapi.update_app_priorities')
    def test_instance_bulk_update(self, update_apps_mock):
        """Test bulk updateing
        """
        update_apps_mock.return_value = None

        self.instance.bulk_update([
            {'_id': 'proid.app#0000000001',
             'priority': 1},
        ])
        update_apps_mock.assert_called_with(
            mock.ANY, {'proid.app#0000000001': 1}
        )

    @mock.patch('treadmill.context.AdminContext.conn',
                mock.Mock(return_value=admin.Admin(None, None)))
    @mock.patch('treadmill.context.ZkContext.conn', mock.Mock())
    @mock.patch('treadmill.scheduler.masterapi.create_apps', mock.Mock())
    @mock.patch('treadmill.scheduler.masterapi.get_scheduled_stats')
    @mock.patch('treadmill.api.instance._check_required_attributes',
                mock.Mock())
    def test_quotas(self, scheduled_stats_mock):
        """Test quotas enforcement.
        """
        doc = """
        services:
        - command: /bin/sleep 10
          name: sleep1m
          restart:
            limit: 0
        memory: 100M
        cpu: 10%
        disk: 100M
        """

        scheduled_stats_mock.return_value = {'xxx': 50000}
        with self.assertRaises(exc.QuotaExceededError):
            self.instance.create('yyy.app', yaml.load(doc), count=1)

        scheduled_stats_mock.return_value = {'xxx': 49900}
        with self.assertRaises(exc.QuotaExceededError):
            self.instance.create('yyy.app', yaml.load(doc), count=101)

        scheduled_stats_mock.return_value = {'yyy': 10000}
        with self.assertRaises(exc.QuotaExceededError):
            self.instance.create('yyy.app', yaml.load(doc), count=1)

        scheduled_stats_mock.return_value = {'yyy': 9900}
        with self.assertRaises(exc.QuotaExceededError):
            self.instance.create('yyy.app', yaml.load(doc), count=101)


if __name__ == '__main__':
    unittest.main()<|MERGE_RESOLUTION|>--- conflicted
+++ resolved
@@ -8,13 +8,8 @@
 
 import unittest
 
-<<<<<<< HEAD
-=======
-
->>>>>>> b9596f65
 import mock
 import jsonschema
-
 import six
 
 from treadmill import admin
