"""Tests for treadmill.tickets module.
"""

from __future__ import absolute_import
from __future__ import division
from __future__ import print_function
from __future__ import unicode_literals

import collections
import unittest

import kazoo
import kazoo.client
import mock

import treadmill
from treadmill import tickets


class TicketLockerTest(unittest.TestCase):
    """Tests for treadmill.tickets.TicketLocker"""

    @mock.patch('kazoo.client.KazooClient.get_children', mock.Mock())
    @mock.patch('treadmill.gssapiprotocol.GSSAPILineClient.connect',
                mock.Mock(return_value=True))
    @mock.patch('treadmill.gssapiprotocol.GSSAPILineClient.disconnect',
                mock.Mock())
    @mock.patch('treadmill.gssapiprotocol.GSSAPILineClient.write', mock.Mock())
    @mock.patch('treadmill.gssapiprotocol.GSSAPILineClient.read', mock.Mock())
    @mock.patch('pwd.getpwnam', mock.Mock(
        return_value=collections.namedtuple('pwnam', ['pw_uid'])(3)))
    def test_request_tickets(self):
        """Test parsing output of request_tickets."""
        treadmill.zkutils.connect.return_value = kazoo.client.KazooClient()
        kazoo.client.KazooClient.get_children.return_value = [
            'xxx.xx.com:1234', 'yyy.xx.com:1234'
        ]
        # base64.urlsafe_b64encode('abcd') : YWJjZA==
        lines = [b'foo@bar:YWJjZA==', b'']
        treadmill.gssapiprotocol.GSSAPILineClient.read.side_effect = (
            lambda: lines.pop(0))

        reply = tickets.request_tickets(kazoo.client.KazooClient(), 'myapp')
<<<<<<< HEAD
        self.assertEqual([tickets.Ticket('foo@bar', b'abcd')], reply)
=======

        self.assertEqual([tickets.Ticket('foo@bar', 'abcd')], reply)
>>>>>>> 80a37ba8

    @mock.patch('kazoo.client.KazooClient.exists',
                mock.Mock(return_value=True))
    @mock.patch('treadmill.zkutils.get', mock.Mock())
    def test_process_request(self):
        """Test processing ticket request."""
        treadmill.zkutils.get.return_value = {'tickets': ['tkt1']}
        tkt_locker = tickets.TicketLocker(kazoo.client.KazooClient(),
                                          '/var/spool/tickets')

        # With no ticket in /var/spool/tickets, result will be empty dict
        self.assertEqual(
            {},
            tkt_locker.process_request('host/aaa.xxx.com@y.com', 'foo#1234'))

        kazoo.client.KazooClient.exists.assert_called_with(
            '/placement/aaa.xxx.com/foo#1234')

        # Invalid (non host) principal
        self.assertEqual(
            None,
            tkt_locker.process_request('aaa.xxx.com@y.com', 'foo#1234'))

    @mock.patch('kazoo.client.KazooClient.exists',
                mock.Mock(return_value=True))
    @mock.patch('treadmill.zkutils.get', mock.Mock())
    def test_process_request_noapp(self):
        """Test processing ticket request."""
        treadmill.zkutils.get.side_effect = kazoo.client.NoNodeError
        tkt_locker = tickets.TicketLocker(kazoo.client.KazooClient(),
                                          '/var/spool/tickets')

        # With no node node error, result will be empty dict.
        self.assertEqual(
            {},
            tkt_locker.process_request('host/aaa.xxx.com@y.com', 'foo#1234'))


if __name__ == '__main__':
    unittest.main()<|MERGE_RESOLUTION|>--- conflicted
+++ resolved
@@ -41,12 +41,8 @@
             lambda: lines.pop(0))
 
         reply = tickets.request_tickets(kazoo.client.KazooClient(), 'myapp')
-<<<<<<< HEAD
-        self.assertEqual([tickets.Ticket('foo@bar', b'abcd')], reply)
-=======
 
         self.assertEqual([tickets.Ticket('foo@bar', 'abcd')], reply)
->>>>>>> 80a37ba8
 
     @mock.patch('kazoo.client.KazooClient.exists',
                 mock.Mock(return_value=True))
