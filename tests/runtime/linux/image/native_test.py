--- conflicted
+++ resolved
@@ -16,13 +16,9 @@
 import collections
 from collections import namedtuple
 
-<<<<<<< HEAD
-=======
 # Disable W0611: Unused import
 import tests.treadmill_test_skip_windows   # pylint: disable=W0611
-import tests.treadmill_test_deps  # pylint: disable=W0611
-
->>>>>>> e8569235
+
 import mock
 
 import treadmill
@@ -374,11 +370,7 @@
             42, 42
         )
 
-<<<<<<< HEAD
     @mock.patch('os.path.exists', mock.Mock(return_value=False))
-=======
-    @mock.patch('os.path.exists', mock.Mock(return_value=True))
->>>>>>> e8569235
     @mock.patch('shutil.copyfile', mock.Mock())
     @mock.patch('treadmill.fs.mkdir_safe', mock.Mock())
     def test__prepare_pam_sshd(self):
@@ -397,11 +389,7 @@
                       os.path.join(etc_dir, 'pam.d', 'sshd'))
         ])
 
-<<<<<<< HEAD
     @mock.patch('os.path.exists', mock.Mock(return_value=False))
-=======
-    @mock.patch('os.path.exists', mock.Mock(return_value=True))
->>>>>>> e8569235
     @mock.patch('shutil.copyfile', mock.Mock())
     @mock.patch('treadmill.fs.mkdir_safe', mock.Mock())
     def test__prepare_resolv_conf(self):
