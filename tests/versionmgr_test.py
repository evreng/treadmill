--- conflicted
+++ resolved
@@ -7,13 +7,8 @@
 import tempfile
 import shutil
 
-<<<<<<< HEAD
-# Disable W0611: Unused import
-import tests.treadmill_test_deps  # pylint: disable=W0611
 from tests.testutils import mockzk
 
-=======
->>>>>>> 8c12fdd2
 import kazoo
 import kazoo.client
 import mock
