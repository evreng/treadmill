--- conflicted
+++ resolved
@@ -1,8 +1,4 @@
-<<<<<<< HEAD
-"""Manage Treadmill app manifest.
-=======
 """Stop Treadmill instances.
->>>>>>> e8569235
 """
 
 from __future__ import absolute_import
@@ -13,10 +9,6 @@
 import click
 
 from treadmill import cli
-<<<<<<< HEAD
-from treadmill import restclient
-=======
->>>>>>> e8569235
 from treadmill import context
 from treadmill import restclient
 
