--- conflicted
+++ resolved
@@ -1,8 +1,4 @@
-<<<<<<< HEAD
-"""Implementation of treadmill-admin CLI plugin.
-=======
 """Treadmill system processes launcher.
->>>>>>> e8569235
 """
 
 from __future__ import absolute_import
