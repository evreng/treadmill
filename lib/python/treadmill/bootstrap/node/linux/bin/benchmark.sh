#!/bin/sh

UNSHARE={{ _alias.unshare }}

# Make sure we have LVM set up on node
{{ _alias.s6_envdir }} {{ dir }}/env                                           \
{{ dir }}/bin/setup_lvm.sh

# Benchmark disk io throughput of the LVM
{{ _alias.s6_envdir }} {{ dir }}/env                                           \
<<<<<<< HEAD
$UNSHARE --mount {{ treadmill_bin }} --debug admin node              \
=======
$UNSHARE --mount {{ python }} -m treadmill --debug admin node              \
>>>>>>> 2a48cc53
    benchmark                                                                  \
    --benchmark-publish-file {{ block_dev_configuration }}                     \
{%- if localdisk_block_dev %}
    --underlying-device-name {{ localdisk_block_dev }}                         \
{%- endif %}
{%- if localdisk_img_location %}
    --underlying-image-path {{ localdisk_img_location }}
{%- endif %}<|MERGE_RESOLUTION|>--- conflicted
+++ resolved
@@ -8,11 +8,7 @@
 
 # Benchmark disk io throughput of the LVM
 {{ _alias.s6_envdir }} {{ dir }}/env                                           \
-<<<<<<< HEAD
-$UNSHARE --mount {{ treadmill_bin }} --debug admin node              \
-=======
-$UNSHARE --mount {{ python }} -m treadmill --debug admin node              \
->>>>>>> 2a48cc53
+$UNSHARE --mount {{ python }} -m treadmill --debug admin node               \
     benchmark                                                                  \
     --benchmark-publish-file {{ block_dev_configuration }}                     \
 {%- if localdisk_block_dev %}
