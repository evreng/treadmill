"""Treadmill runtime framework.
"""

from __future__ import absolute_import
from __future__ import division
from __future__ import print_function
from __future__ import unicode_literals

import errno
import glob
import logging
import os
import random
import socket
import stat
<<<<<<< HEAD
=======
import tarfile
>>>>>>> 72dca636

import six

from treadmill import exc
from treadmill import fs
from treadmill import utils
from treadmill import plugin_manager

from treadmill.appcfg import abort as app_abort
from treadmill.appcfg import manifest as app_manifest


STATE_JSON = 'state.json'

_LOGGER = logging.getLogger(__name__)

_ARCHIVE_LIMIT = utils.size_to_bytes('1G')
_RUNTIME_NAMESPACE = 'treadmill.runtime'


if os.name == 'posix':
    # Disable C0413: should be placed at the top of the module.
    from treadmill import iptables  # pylint: disable=c0413
    PORT_SPAN = iptables.PORT_SPAN
    PROD_PORT_LOW = iptables.PROD_PORT_LOW
    PROD_PORT_HIGH = iptables.PROD_PORT_HIGH
    NONPROD_PORT_LOW = iptables.NONPROD_PORT_LOW
    NONPROD_PORT_HIGH = iptables.NONPROD_PORT_HIGH
else:
    PORT_SPAN = 8192
    PROD_PORT_LOW = 32768
    PROD_PORT_HIGH = PROD_PORT_LOW + PORT_SPAN - 1
    NONPROD_PORT_LOW = PROD_PORT_LOW + PORT_SPAN
    NONPROD_PORT_HIGH = NONPROD_PORT_LOW + PORT_SPAN - 1


def get_runtime(runtime_name, tm_env, container_dir, param=None):
    """Gets the runtime implementation with the given name."""
    try:
        runtime_cls = plugin_manager.load(_RUNTIME_NAMESPACE, runtime_name)
        return runtime_cls(tm_env, container_dir, param)
    except KeyError:
        _LOGGER.error('Runtime not supported: %s', runtime_name)


def load_app(container_dir, app_json=STATE_JSON):
    """Load app from original manifest."""
    manifest_file = os.path.join(container_dir, app_json)

    try:
        manifest = app_manifest.read(manifest_file)
        _LOGGER.debug('Manifest: %r', manifest)
        return utils.to_obj(manifest)

    except IOError as err:
        if err.errno != errno.ENOENT:
            raise

        _LOGGER.critical('Manifest file does not exist: %r', manifest_file)
        return None


def save_app(manifest, container_dir, app_json=STATE_JSON):
    """Saves app manifest and freezes to object."""
    # Save the manifest with allocated vip and ports in the state
    state_file = os.path.join(container_dir, app_json)
    fs.write_safe(
        state_file,
        lambda f: f.writelines(
            utils.json_genencode(manifest)
        ),
        mode='w',
        permission=0o644
    )
    # chmod for the file to be world readable.
    if os.name == 'posix':
        os.chmod(
            state_file,
            stat.S_IWUSR | stat.S_IRUSR | stat.S_IRGRP | stat.S_IROTH
        )

    # Freeze the app data into a namedtuple object
    return utils.to_obj(manifest)


def _allocate_sockets(environment, host_ip, sock_type, count):
    """Return a list of `count` socket bound to an ephemeral port.
    """
    # TODO: this should probably be abstracted away
    if environment == 'prod':
        port_pool = six.moves.range(PROD_PORT_LOW, PROD_PORT_HIGH + 1)
    else:
        port_pool = six.moves.range(NONPROD_PORT_LOW, NONPROD_PORT_HIGH + 1)

    port_pool = random.sample(port_pool, PORT_SPAN)

    # socket objects are closed on GC so we need to return
    # them and expect the caller to keep them around while needed
    sockets = []

    for real_port in port_pool:
        if len(sockets) == count:
            break

        socket_ = socket.socket(socket.AF_INET, sock_type)
        try:
            socket_.bind((host_ip, real_port))
            if sock_type == socket.SOCK_STREAM:
                socket_.setsockopt(socket.SOL_SOCKET, socket.SO_REUSEADDR, 1)
                socket_.listen(0)
        except socket.error as err:
            if err.errno == errno.EADDRINUSE:
                continue
            raise

        sockets.append(socket_)
    else:
        raise exc.ContainerSetupError('{0} < {1}'.format(len(sockets), count),
                                      app_abort.AbortedReason.PORTS)

    return sockets


def _allocate_network_ports_proto(host_ip, manifest, proto, so_type):
    """Allocate ports for named and unnamed endpoints given protocol."""
    ephemeral_count = manifest['ephemeral_ports'].get(proto, 0)

    endpoints = [ep for ep in manifest['endpoints']
                 if ep.get('proto', 'tcp') == proto]
    endpoints_count = len(endpoints)

    sockets = _allocate_sockets(
        manifest['environment'],
        host_ip,
        so_type,
        endpoints_count + ephemeral_count
    )

    for idx, endpoint in enumerate(endpoints):
        sock = sockets[idx]
        endpoint['real_port'] = sock.getsockname()[1]

        # Specifying port 0 tells appmgr that application wants to
        # have same numeric port value in the container and in
        # the public interface.
        #
        # This is needed for applications that advertise ports they
        # listen on to other members of the app/cluster.
        if endpoint['port'] == 0:
            endpoint['port'] = endpoint['real_port']

    # Ephemeral port are the rest of the ports
    manifest['ephemeral_ports'][proto] = [
        sock.getsockname()[1]
        for sock in sockets[endpoints_count:]
    ]

    return sockets


def allocate_network_ports(host_ip, manifest):
    """Allocate ports for named and unnamed endpoints.

    :returns:
        ``list`` of bound sockets
    """
    tcp_sockets = _allocate_network_ports_proto(host_ip,
                                                manifest,
                                                'tcp',
                                                socket.SOCK_STREAM)
    udp_sockets = _allocate_network_ports_proto(host_ip,
                                                manifest,
                                                'udp',
                                                socket.SOCK_DGRAM)
    return tcp_sockets + udp_sockets


def _cleanup_archive_dir(tm_env):
    """Delete old files from archive directory if space exceeds the threshold.
    """
    archives = glob.glob(os.path.join(tm_env.archives_dir, '*'))
    infos = []
    dir_size = 0
    for archive in archives:
        archive_stat = os.stat(archive)
        dir_size += archive_stat.st_size
        infos.append((archive_stat.st_mtime, archive_stat.st_size, archive))

    if dir_size <= _ARCHIVE_LIMIT:
        _LOGGER.info('Archive directory below threshold: %s', dir_size)
        return

    _LOGGER.info('Archive directory above threshold: %s gt %s',
                 dir_size, _ARCHIVE_LIMIT)
    infos.sort()
    while dir_size > _ARCHIVE_LIMIT:
        ctime, size, archive = infos.pop(0)
        dir_size -= size
        _LOGGER.info('Unlink old archive %s: ctime: %s, size: %s',
                     archive, ctime, size)
        fs.rm_safe(archive)


def archive_logs(tm_env, name, container_dir):
    """Archive latest sys and services logs."""
    _cleanup_archive_dir(tm_env)

    sys_archive_name = os.path.join(tm_env.archives_dir, name + '.sys.tar.gz')
    app_archive_name = os.path.join(tm_env.archives_dir, name + '.app.tar.gz')

    def _add(archive, filename):
        """Safely add file to archive."""
        try:
            archive.add(filename, filename[len(container_dir) + 1:])
        except OSError as err:
            if err.errno == errno.ENOENT:
                _LOGGER.warning('File not found: %s', filename)
            else:
                raise

    with tarfile.open(sys_archive_name, 'w:gz') as f:
        logs = glob.glob(
            os.path.join(container_dir, 'sys', '*', 'data', 'log', 'current'))
        for log in logs:
            _add(f, log)

        metrics = glob.glob(os.path.join(container_dir, '*.rrd'))
        for metric in metrics:
            _add(f, metric)

        yml_cfgs = glob.glob(os.path.join(container_dir, '*.yml'))
        json_cfgs = glob.glob(os.path.join(container_dir, '*.json'))
        for cfg in yml_cfgs + json_cfgs:
            _add(f, cfg)

        _add(f, os.path.join(container_dir, 'log', 'current'))

    with tarfile.open(app_archive_name, 'w:gz') as f:
        logs = glob.glob(
            os.path.join(container_dir, 'services', '*', 'data', 'log',
                         'current'))
        for log in logs:
            _add(f, log)<|MERGE_RESOLUTION|>--- conflicted
+++ resolved
@@ -13,10 +13,7 @@
 import random
 import socket
 import stat
-<<<<<<< HEAD
-=======
 import tarfile
->>>>>>> 72dca636
 
 import six
 
