"""Node info sproc module.
"""

from __future__ import absolute_import
from __future__ import division
from __future__ import print_function
from __future__ import unicode_literals

import logging
import os
import socket

import click

from treadmill import appenv
from treadmill import cli
from treadmill import context
<<<<<<< HEAD
from treadmill import rest
=======
from treadmill import endpoints
>>>>>>> 2a48cc53
from treadmill import sysinfo
from treadmill import utils
from treadmill import zknamespace as z
from treadmill import zkutils
from treadmill.rest import api
from treadmill.rest import error_handlers  # pylint: disable=W0611


_LOGGER = logging.getLogger(__name__)

_SERVERS_ACL = zkutils.make_role_acl('servers', 'rwcda')


def init():
    """Top level command handler."""

    @click.command()
    @click.option('--approot', type=click.Path(exists=True),
                  envvar='TREADMILL_APPROOT', required=True)
    @click.option('-r', '--register', required=False, default=False,
                  is_flag=True, help='Register as /nodeinfo in Zookeeper.')
    @click.option('-p', '--port', required=False, default=0)
    @click.option('-a', '--auth', type=click.Choice(['spnego']))
    @click.option('-m', '--modules', help='API modules to load.',
                  required=False, type=cli.LIST)
    @click.option('-t', '--title', help='API Doc Title',
                  default='Treadmill Nodeinfo REST API')
    @click.option('-c', '--cors-origin', help='CORS origin REGEX')
    def server(approot, register, port, auth, modules, title, cors_origin):
        """Runs nodeinfo server."""
        if port == 0:
            sock = socket.socket(socket.AF_INET, socket.SOCK_STREAM)
            sock.bind(('0.0.0.0', 0))
            port = sock.getsockname()[1]
            sock.close()

        hostname = sysinfo.hostname()
        hostport = '%s:%s' % (hostname, port)

        if register:
            zkclient = context.GLOBAL.zk.conn
            zkclient.add_listener(zkutils.exit_on_lost)

            appname = 'root.%s#%010d' % (hostname, os.getpid())
            app_pattern = 'root.%s#*' % (hostname)
            path = z.path.endpoint(appname, 'tcp', 'nodeinfo')
            _LOGGER.info('register endpoint: %s %s', path, hostport)
            zkutils.create(zkclient, path, hostport,
                           acl=[_SERVERS_ACL],
                           ephemeral=True)

            # TODO: remove "legacy" endpoint registration once conversion is
            #       complete.
            tm_env = appenv.AppEnvironment(approot)
            # TODO: need to figure out how to handle windows.
            assert os.name != 'nt'
            endpoints_mgr = endpoints.EndpointsMgr(tm_env.endpoints_dir)
            endpoints_mgr.unlink_all(
                app_pattern, endpoint='nodeinfo', proto='tcp'
            )
            endpoints_mgr.create_spec(
                appname=appname,
                endpoint='nodeinfo',
                proto='tcp',
                real_port=port,
                pid=os.getpid(),
                port=port,
                owner='/proc/{}'.format(os.getpid()),
            )

        _LOGGER.info('Starting nodeinfo server on port: %s', port)

        utils.drop_privileges()

        api_paths = []
        if modules:
            api_paths = api.init(modules, title.replace('_', ' '), cors_origin)

        rest_server = rest.TcpRestServer(port, auth_type=auth,
                                         protect=api_paths)
        rest_server.run()

    return server<|MERGE_RESOLUTION|>--- conflicted
+++ resolved
@@ -15,11 +15,8 @@
 from treadmill import appenv
 from treadmill import cli
 from treadmill import context
-<<<<<<< HEAD
+from treadmill import endpoints
 from treadmill import rest
-=======
-from treadmill import endpoints
->>>>>>> 2a48cc53
 from treadmill import sysinfo
 from treadmill import utils
 from treadmill import zknamespace as z
