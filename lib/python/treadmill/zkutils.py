"""Treadmill ZooKeeper helper functions.
"""

from __future__ import absolute_import
from __future__ import division
from __future__ import print_function
from __future__ import unicode_literals

import fnmatch
import io
import logging
import os
import pickle
import sys
import urllib

import kazoo
import kazoo.client
import kazoo.exceptions
import kazoo.security
from kazoo.protocol import states
import six

from treadmill import plugin_manager
from treadmill import utils
from treadmill import sysinfo
from treadmill import yamlwrapper as yaml
from treadmill import zknamespace as z


_LOGGER = logging.getLogger(__name__)

logging.getLogger('kazoo.client').setLevel(logging.WARNING)

# This is the maximum time the start will try to connect for, i.e. 30 sec
ZK_MAX_CONNECTION_START_TIMEOUT = 30
_VAGRANT_PROFILE = 'vagrant'
_ZK_PLUGIN_MOD = None

DEFAULT_ACL = True


def _is_valid_perm(perm):
    """Check string to be valid permission spec."""
    for char in perm:
        if char not in 'rwcda':
            return False
    return True


def _make_anonymous_acl(perm):
    """Constructs anonymous (world) acl."""
    if not perm:
        perm = 'r'

    assert _is_valid_perm(perm)
<<<<<<< HEAD
    return kazoo.security.make_acl('world', 'anyone',
                                   read='r' in perm,
                                   write='w' in perm,
                                   create='c' in perm,
                                   delete='d' in perm,
                                   admin='a' in perm)


def make_default_acl(acls):
    """Constructs a default Treadmill acl."""
    if not DEFAULT_ACL:
        return acls

    realacl = [
        make_role_acl('readers', 'r'),
        make_role_acl('admins', 'rwcda'),
        make_self_acl('rwcda'),
    ]
    if acls:
        realacl.extend(acls)
    return realacl


def make_safe_create(zkclient):
    """Makes a wrapper for kazoo.client.create enforcing default acl."""
    _create = zkclient.create

    def safe_create(_self, path, value=b'', acl=None, ephemeral=False,
                    sequence=False, makepath=False):
        """Safe wrapper around kazoo.client.create"""
        return _create(path, value=value, acl=make_default_acl(acl),
                       ephemeral=ephemeral, sequence=sequence,
                       makepath=makepath)
=======
    return kazoo.security.make_acl(
        'world', 'anyone',
        read='r' in perm,
        write='w' in perm,
        create='c' in perm,
        delete='d' in perm,
        admin='a' in perm
    )
>>>>>>> 950a347c


class ZkClient(kazoo.client.KazooClient):
    """Default ZkClient."""

    def create(self, path, value=None, acl=None, ephemeral=False,
               sequence=False, makepath=False):
        """Safe wrapper around kazoo.client.create"""
        if value is None:
            value = ''
        return super().create(
            path,
            value=value,
            acl=self.make_default_acl(acl),
            ephemeral=ephemeral,
            sequence=sequence,
            makepath=makepath
        )

    def ensure_path(self, path, acl=None):
        """Safe wrapper around kazoo.client.ensure_path"""
        return super().ensure_path(path, acl=self.make_default_acl(acl))

    def set_acls(self, path, acls, version=-1):
        """Safe wrapper around kazoo.client.set_acls"""
        return super().set_acls(
            path,
            self.make_default_acl(acls),
            version=version
        )

    def make_anonymous_acl(self, perm):
        """Constructs anonymous acl."""
        assert _is_valid_perm(perm)
        return _make_anonymous_acl(perm)

    def make_user_acl(self, user, perm):
        """Constructs an ACL based on user and permissions."""
        assert _is_valid_perm(perm)
        del user
        return _make_anonymous_acl(perm)

    def make_host_acl(self, host, perm):
        """Constructs an ACL based on user and permissions."""
        assert _is_valid_perm(perm)
        del host
        return _make_anonymous_acl(perm)

    def make_role_acl(self, role, perm):
        """Constructs a file based acl based on role.
        """
        assert _is_valid_perm(perm)
        del role
        return _make_anonymous_acl(perm)

    def make_self_acl(self, perm):
        """Constucts acl for the current user.

        If the user is root, use host principal.
        """
        assert _is_valid_perm(perm)
        if utils.is_root():
            return self.make_host_acl(sysinfo.hostname(), perm)

        user = utils.get_current_username()
        return self.make_user_acl(user, perm)

    def make_default_acl(self, acls):
        """Constructs a default Treadmill acl."""
        if not DEFAULT_ACL:
            return acls

        realacl = [
            self.make_role_acl('readers', 'r'),
            self.make_role_acl('admin', 'rwcda'),
            self.make_self_acl('rwcda'),
        ]
        if acls:
            realacl.extend(acls)
        return realacl

    def make_servers_acl(self):
        """Make servers acl."""
        return self.make_role_acl('servers', 'rwcda')

    def make_servers_del_acl(self):
        """Make acl that allow servers role to delete only."""
        return self.make_role_acl('servers', 'd')


def exit_on_lost(state):
    """Watch for connection events and exit if disconnected."""
    _LOGGER.debug('ZK connection state: %s', state)
    if state == states.KazooState.LOST:
        _LOGGER.info('Exiting on ZK connection lost.')
        utils.sys_exit(-1)


def exit_on_disconnect(state):
    """Watch for connection events and exit if disconnected."""
    _LOGGER.debug('ZK connection state: %s', state)
    if state != states.KazooState.CONNECTED:
        _LOGGER.info('Exiting on ZK connection lost.')
        utils.sys_exit(-1)


def exit_never(state):
    """Watch for connection state, never exit."""
    _LOGGER.debug('ZK connection state: %s', state)


def disconnect(zkclient):
    """Gracefully close Zookeeper connection."""
    _LOGGER.info('Closing zk connection.')
    zkclient.stop()
    zkclient.close()


def connect(zkurl, idpath=None, listener=None, max_tries=30,
            timeout=ZK_MAX_CONNECTION_START_TIMEOUT, chroot=None,
            **connargs):
    """Establish connection with Zk and return KazooClient.

    :param max_tries:
        the maximum number of retries when trying to connect to the the
        servers; default is 10.

    :param timeout:
        the maximum timeout while trying to connect, that wait this much time
        while try to keep connecting.

    """
    client_id = None
    if idpath:
        if os.path.exists(idpath):
            with io.open(idpath, 'rb') as idfile:
                client_id = pickle.load(idfile)

    zkclient = connect_native(
        zkurl,
        client_id=client_id,
        listener=listener,
        timeout=timeout, max_tries=max_tries,
        chroot=chroot,
        **connargs
    )

    if idpath:
        client_id = zkclient.client_id
        with io.open(idpath, 'wb') as idfile:
            pickle.dump(client_id, idfile)

    return zkclient


def connect_native(zkurl, client_id=None, listener=None, max_tries=30,
                   timeout=ZK_MAX_CONNECTION_START_TIMEOUT, chroot=None,
                   **connargs):
    """Establish connection with Zk and return KazooClient.
    """
    _LOGGER.debug('Connecting to %s', zkurl)
    parsed = urllib.parse.urlparse(zkurl)

    # Load handler for the scheme. Special handling of "zookeeper" scheme,
    # allow default if it not specified in the entry points.
    try:
        zkclient_cls = plugin_manager.load(
            'treadmill.zookeeper.client',
            str(parsed.scheme)
        )
    except KeyError:
        _LOGGER.debug('Unable to load scheme: %s', parsed.scheme)
        if parsed.scheme == 'zookeeper':
            zkclient_cls = ZkClient
        else:
            _LOGGER.critical(
                'Unable to load zkclient for scheme: %s', parsed.scheme
            )
            raise

    hosts = parsed.netloc
    chroot = parsed.path

    zk_retry = {
        'delay': 0.2,
        'backoff': 2,
        'max_jitter': 0.2,
        'max_delay': 1,
        'max_tries': max_tries,
        'ignore_expire': False,
    }
    connargs.update({
        'client_id': client_id,
        'auth_data': [],
        'connection_retry': zk_retry,
        'command_retry': zk_retry,
        'hosts': hosts,
    })

    _LOGGER.debug(
        'Connecting to zookeeper: [%s:%s]: %r',
        zkclient_cls.__module__,
        zkclient_cls.__name__,
        connargs
    )
    zkclient = zkclient_cls(**connargs)
    if listener is None:
        listener = exit_on_disconnect

    zkclient.add_listener(listener)

    # This will CLOSE the connection and throw a time-out exception after
    # trying max_tries
    zkclient.start(timeout=timeout)
    if chroot:
        acl = zkclient.make_default_acl(None)
        path = []
        chroot_components = chroot.split('/')
        while chroot_components:
            path.append(chroot_components.pop(0))
            if len(path) > 1:
                component = '/'.join(path)
                if not zkclient.exists(component):
                    # TODO: need to compare acls if component exists.
                    try:
                        zkclient.create(component, b'', makepath=True, acl=acl)
                    except kazoo.exceptions.KazooException:
                        _LOGGER.exception('chroot %s does not exist.', chroot)
                        raise

        zkclient.chroot = chroot

    return zkclient


class SequenceNodeWatch(object):
    """Sequential nodes watcher which keeps track of last node seen."""

    def __init__(self, zkclient, func, delim, pattern, include_data):
        self.zkclient = zkclient
        self.func = func
        self.last = None
        self.delim = delim
        self.pattern = pattern
        self.include_data = include_data

    def nodes(self, children):
        """Yield previously unseen node."""
        if self.pattern:
            children = [node for node in children
                        if node.startswith(self.pattern)]

        seq_children = [(node[node.rfind(self.delim) + 1:], node)
                        for node in children if node.rfind(self.delim) > 0]

        # Sort nodes by seq #
        for seq, node in sorted(seq_children):
            if self.last is None or seq > self.last:
                self.last = seq
                yield node

    def invoke_callback(self, path, node):
        """Invokes callback for each new node."""
        try:
            fullpath = z.join_zookeeper_path(path, node)
            data = None
            stat = None
            if self.include_data:
                data, stat = self.zkclient.get(fullpath)
            self.func(fullpath, data, stat)
        except Exception:  # pylint: disable=W0703
            _LOGGER.critical('Unexpected error: %s', sys.exc_info()[0])

    def on_child(self, event):
        """The watch function."""
        if event.type == 'CHILD':
            children = self.zkclient.get_children(event.path, self.on_child)
            for node in self.nodes(children):
                self.invoke_callback(event.path, node)


def watch_sequence(zkclient, path, func, delim='-', pattern=None,
                   include_data=False):
    """Watch sequential nodes under path, invoke function with new nodes.

    When started, will invoke callback func with the list of sequence nodes,
    remembering the last node.

    For each node added, callback will be invoked only with newly added nodes.

    Delimiter is used to identify the sequence number of the node name, which
    can be anything. Optionally will filter nodes to start with given patter.
    """
    watcher = SequenceNodeWatch(zkclient, func, delim, pattern, include_data)

    def on_create(event):
        """Callback invoked when node is created."""
        assert event.path == path
        children = zkclient.get_children(path, watcher.on_child)
        for node in watcher.nodes(children):
            watcher.invoke_callback(path, node)

    if zkclient.exists(path, on_create):
        children = zkclient.get_children(path, watcher.on_child)
        for node in watcher.nodes(children):
            watcher.invoke_callback(path, node)


def _payload(data):
    """Converts payload to serialized bytes.
    """
    payload = b''
    if data is not None:
        if isinstance(data, bytes):
            payload = data
        elif isinstance(data, six.string_types) and hasattr(data, 'encode'):
            payload = data.encode()
        else:
            payload = yaml.dump(data).encode()
    return payload


def create(zkclient, path, data=None, acl=None, sequence=False,
           default_acl=True, ephemeral=False):
    """Serialize data into Zk node, fail if node exists."""
    payload = _payload(data)
    if default_acl:
        realacl = zkclient.make_default_acl(acl)
    else:
        realacl = acl

    return zkclient.create(path, payload, makepath=True, acl=realacl,
                           sequence=sequence, ephemeral=ephemeral)


def put(zkclient, path, data=None, acl=None, sequence=False, default_acl=True,
        ephemeral=False, check_content=False):
    """Serialize data into Zk node, converting data to YAML.

    Default acl is set to admin:all, anonymous:readonly. These acls are
    appended to any addidional acls provided in the argument.
    """
    payload = _payload(data)

    # Default acl assumes world readable data, safe to log the payload. If
    # default acl is not specified, do not log the payload as it may be
    # private.
    if default_acl:
        realacl = zkclient.make_default_acl(acl)
        _LOGGER.debug('put (default_acl=%s): %s acl=%s seq=%s', default_acl,
                      path, realacl, sequence)
    else:
        realacl = acl
        _LOGGER.debug('put %s *** acl=%s seq=%s', path, realacl, sequence)

    try:
        return zkclient.create(path, payload, makepath=True, acl=realacl,
                               sequence=sequence, ephemeral=ephemeral)
    except kazoo.client.NodeExistsError:
        # This will never happen for sequence node, so requestor knows the
        # path.
        #
        # If there is not change, return None to indicate update was not done.
        if check_content:
            current, _metadata = zkclient.get(path)
            if current == payload:
                _LOGGER.debug('%s is up to date', path)
                return None

        zkclient.set(path, payload)
        _LOGGER.debug('Setting ACL on %s to %r', path, realacl)
        zkclient.set_acls(path, realacl)
        return path


def update(zkclient, path, data, check_content=False):
    """Set data into Zk node, converting data to YAML."""
    _LOGGER.debug('update %s', path)

    payload = _payload(data)
    if check_content:
        current, _metadata = zkclient.get(path)
        if current == payload:
            return None

    zkclient.set(path, payload)
    return path


def get(zkclient, path, watcher=None, strict=True):
    """Read content of Zookeeper node and return YAML parsed object."""
    data, _metadata = get_with_metadata(zkclient, path, watcher=watcher,
                                        strict=strict)
    return data


def get_with_metadata(zkclient, path, watcher=None, strict=True):
    """Read content of Zookeeper node and return YAML parsed object."""
    data, metadata = zkclient.get(path, watch=watcher)

    result = None
    if data is not None:
        try:
            result = yaml.load(data)
        except yaml.YAMLError:
            if strict:
                raise
            else:
                result = data

    return result, metadata


def get_default(zkclient, path, watcher=None, strict=True, default=None):
    """Read content of Zookeeper node, return default value if does not exist.
    """
    try:
        return get(zkclient, path, watcher=watcher, strict=strict)
    except kazoo.client.NoNodeError:
        return default


def get_children_count(zkclient, path, exc_safe=True):
    """Gets the node children count."""
    try:
        _data, metadata = zkclient.get(path)
        return metadata.children_count
    except kazoo.client.NoNodeError:
        if exc_safe:
            return 0
        else:
            raise


def ensure_exists(zkclient, path, acl=None, sequence=False, data=None):
    """Creates path with correct ACL if path does not exist.

    If the path does not exist, creates the path with proper acl.

    If the path already exists, does not touch the content, but makes sure the
    acl is correct.
    """
    realacl = zkclient.make_default_acl(acl)
    try:
        # new node has default empty data
        newdata = _payload(data)
        return zkclient.create(path, newdata, makepath=True, acl=realacl,
                               sequence=sequence)
    except kazoo.client.NodeExistsError:
        # if data not provided, we keep original data pristine
        if data is not None:
            newdata = _payload(data)
            zkclient.set(path, newdata)

        zkclient.set_acls(path, realacl)
        return path


def ensure_deleted(zkclient, path, recursive=True):
    """Deletes the node if it exists."""
    try:
        _LOGGER.debug('Deleting %s', path)
        if recursive:
            for child in zkclient.get_children(path):
                ensure_deleted(zkclient, z.join_zookeeper_path(path, child))

        zkclient.delete(path)
    except kazoo.client.NoNodeError:
        _LOGGER.debug('Node %s does not exist.', path)


def exists(zk_client, zk_path, timeout=60):
    """wrapping the zk exists function with timeout"""
    node_created_event = zk_client.handler.event_object()

    def node_watch(event):
        """watch for node creation"""
        if event.type == kazoo.protocol.states.EventType.CREATED:
            node_created_event.set()

    if not zk_client.exists(zk_path, watch=node_watch):
        return node_created_event.wait(timeout)
    return True


def list_match(zkclient, path, pattern, watcher=None):
    """Get a list of nodes matching pattern."""
    children = zkclient.get_children(path, watch=watcher)

    return [node for node in children if fnmatch.fnmatch(node, pattern)]


def wait(zk_client, zk_path, wait_exists, timeout=None):
    """Wait for node to be in a given state."""
    node_created_event = zk_client.handler.event_object()

    def node_watch(event):
        """watch for node events."""
        _LOGGER.debug('Got event: %r', event)
        created = (event.type == kazoo.protocol.states.EventType.CREATED)
        deleted = (event.type == kazoo.protocol.states.EventType.DELETED)
        if (wait_exists and created) or (not wait_exists and deleted):
            node_created_event.set()

    if wait_exists == bool(zk_client.exists(zk_path, watch=node_watch)):
        return True
    else:
        _LOGGER.debug('Will wait for timeout: %r', timeout)
        return node_created_event.wait(timeout)


def with_retry(func, *args, **kwargs):
    """Calls function with retry."""
    zk_retry = kazoo.retry.KazooRetry(ignore_expire=False, max_tries=5)
    return zk_retry(func, *args, **kwargs)


def make_lock(zkclient, path):
    """Make lock."""
    _LOGGER.debug('Creating lock on: %s', path)
    zkclient.ensure_path(path)
    zkclient.add_listener(exit_on_disconnect)
    me = '%s.%d' % (sysinfo.hostname(), os.getpid())
    return zkclient.Lock(path, me)<|MERGE_RESOLUTION|>--- conflicted
+++ resolved
@@ -54,41 +54,6 @@
         perm = 'r'
 
     assert _is_valid_perm(perm)
-<<<<<<< HEAD
-    return kazoo.security.make_acl('world', 'anyone',
-                                   read='r' in perm,
-                                   write='w' in perm,
-                                   create='c' in perm,
-                                   delete='d' in perm,
-                                   admin='a' in perm)
-
-
-def make_default_acl(acls):
-    """Constructs a default Treadmill acl."""
-    if not DEFAULT_ACL:
-        return acls
-
-    realacl = [
-        make_role_acl('readers', 'r'),
-        make_role_acl('admins', 'rwcda'),
-        make_self_acl('rwcda'),
-    ]
-    if acls:
-        realacl.extend(acls)
-    return realacl
-
-
-def make_safe_create(zkclient):
-    """Makes a wrapper for kazoo.client.create enforcing default acl."""
-    _create = zkclient.create
-
-    def safe_create(_self, path, value=b'', acl=None, ephemeral=False,
-                    sequence=False, makepath=False):
-        """Safe wrapper around kazoo.client.create"""
-        return _create(path, value=value, acl=make_default_acl(acl),
-                       ephemeral=ephemeral, sequence=sequence,
-                       makepath=makepath)
-=======
     return kazoo.security.make_acl(
         'world', 'anyone',
         read='r' in perm,
@@ -97,7 +62,6 @@
         delete='d' in perm,
         admin='a' in perm
     )
->>>>>>> 950a347c
 
 
 class ZkClient(kazoo.client.KazooClient):
