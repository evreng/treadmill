--- conflicted
+++ resolved
@@ -11,15 +11,8 @@
 import signal
 import stat
 import time
-<<<<<<< HEAD
 import urllib.parse
-=======
-import urllib.error
-import urllib.parse
-import urllib.request
-
 from collections import namedtuple
->>>>>>> dc3b4d8c
 
 # Pylint warning re string being deprecated
 #
